--- conflicted
+++ resolved
@@ -1,9 +1,5 @@
 /** Configuration for storeObject */
-<<<<<<< HEAD
-export interface StoreObjectConfig<Object extends Record<string, any> = never> {
-=======
 export interface StoreObjectConfig<O extends Record<string, any>> {
->>>>>>> 81413545
     /**
      * Whether or not to check localStorage when an object key is retrieved
      * @default true
@@ -32,24 +28,6 @@
      */
     stringify?: (value: any) => string;
 }
-/**
- * A function that can be used to validate that only expected keys are present on an object.
- * Meant to be used in a validate function for `storeObject`
- * @example
- * ```typescript
- * import { storeObject, keyValidation } from 'ls-proxy'
- *
- * const myObj = storeObject(
- *   'myObj',
- *   { foo: 'bar' },
- *   { validate: value => keyValidation(value, ['foo']) },
- * )
- *
- * myObj.foo = 'abc' // no error
- * myObj.bar = 'xyz' // error
- * ```
- */
-export declare const keyValidation: <Obj extends Record<string, any>>(value: any, requiredKeys: readonly string[]) => boolean | readonly [boolean] | readonly [false, Error] | Obj;
 /**
  * Store a stringified JSON object in localStorage.
  * This method can use any type that can be serialized.
