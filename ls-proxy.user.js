--- conflicted
+++ resolved
@@ -18,31 +18,7 @@
   \**********************/
 
 Object.defineProperty(exports, "__esModule", ({ value: true }));
-<<<<<<< HEAD
-exports.storeSeparate = exports.storeObject = exports.keyValidation = void 0;
-/**
- * A function that can be used to validate that only expected keys are present on an object.
- * Meant to be used in a validate function for `storeObject`
- * @example
- * ```typescript
- * import { storeObject, keyValidation } from 'ls-proxy'
- *
- * const myObj = storeObject(
- *   'myObj',
- *   { foo: 'bar' },
- *   { validate: value => keyValidation(value, ['foo']) },
- * )
- *
- * myObj.foo = 'abc' // no error
- * myObj.bar = 'xyz' // error
- * ```
- */
-const keyValidation = (value, requiredKeys) => Object.keys(value).every(key => requiredKeys.includes(key)) &&
-    requiredKeys.every(key => key in value);
-exports.keyValidation = keyValidation;
-=======
 exports.storeSeparate = exports.storeObject = void 0;
->>>>>>> 81413545
 const defaultStoreObjectConfig = ({ checkGets, validate, parse, stringify, }) => {
     return {
         checkGets: checkGets !== null && checkGets !== void 0 ? checkGets : true,
